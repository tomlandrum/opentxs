--- conflicted
+++ resolved
@@ -144,10 +144,6 @@
 #include "OTPasswordData.hpp"
 #include "OTSymmetricKey.hpp"
 
-<<<<<<< HEAD
-
-=======
->>>>>>> 5a232629
 #if defined (OT_CRYPTO_USING_OPENSSL)
 extern "C"
 {
@@ -155,15 +151,9 @@
 }
 #endif
 
-<<<<<<< HEAD
 #define OT_DEFAULT_PASSWORD "test"
 
 namespace opentxs {
-=======
-
-#define OT_DEFAULT_PASSWORD "test"
-
->>>>>>> 5a232629
 
 tthread::mutex  OTCachedKey::s_mutexThreadTimeout;
 tthread::mutex  OTCachedKey::s_mutexCachedKeys;
